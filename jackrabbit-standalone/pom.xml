<<<<<<< HEAD
<?xml version="1.0" encoding="UTF-8"?>

<!--
   Licensed to the Apache Software Foundation (ASF) under one or more
   contributor license agreements.  See the NOTICE file distributed with
   this work for additional information regarding copyright ownership.
   The ASF licenses this file to You under the Apache License, Version 2.0
   (the "License"); you may not use this file except in compliance with
   the License.  You may obtain a copy of the License at

       http://www.apache.org/licenses/LICENSE-2.0

   Unless required by applicable law or agreed to in writing, software
   distributed under the License is distributed on an "AS IS" BASIS,
   WITHOUT WARRANTIES OR CONDITIONS OF ANY KIND, either express or implied.
   See the License for the specific language governing permissions and
   limitations under the License.
  -->

<project xmlns="http://maven.apache.org/POM/4.0.0"
         xmlns:xsi="http://www.w3.org/2001/XMLSchema-instance"
         xsi:schemaLocation="http://maven.apache.org/POM/4.0.0
                             http://maven.apache.org/maven-v4_0_0.xsd">
  <modelVersion>4.0.0</modelVersion>

<!-- ====================================================================== -->
<!-- P R O J E C T  D E S C R I P T I O N                                   -->
<!-- ====================================================================== -->
  <parent>
    <groupId>org.apache.jackrabbit</groupId>
    <artifactId>jackrabbit-parent</artifactId>
    <version>2.0-SNAPSHOT</version>
    <relativePath>../jackrabbit-parent/pom.xml</relativePath>
  </parent>
  <artifactId>jackrabbit-standalone</artifactId>
  <packaging>bundle</packaging>
  <name>Jackrabbit Standalone</name>
  <description>Runnable jar packaging of Apache Jackrabbit</description>

  <build>
    <plugins>
      <plugin>
        <groupId>org.apache.felix</groupId>
        <artifactId>maven-bundle-plugin</artifactId>
        <extensions>true</extensions>
        <configuration>
          <instructions>
            <Export-Package>
              org.apache.jackrabbit.standalone
            </Export-Package>
            <Embed-Dependency>
              *;inline=
              *.txt|*.html|*.jsp|*.xml|*.jar|*.properties|
              remoting/**|bootstrap/**|javax/**|repackage/**|images/**|
              com/**|Resources/**|css/**|schema*/**|EDU/**|error/**|org/**|
              META-INF/*.tld|META-INF/maven/**|META-INF/services/**|
              WEB-INF/config.xml|WEB-INF/*.properties|WEB-INF/templates/**
            </Embed-Dependency>
            <Embed-Transitive>true</Embed-Transitive>
            <Main-Class>org.apache.jackrabbit.standalone.Main</Main-Class>
          </instructions>
        </configuration>
      </plugin>
    </plugins>
  </build>

  <dependencies>
    <dependency>
      <groupId>javax.jcr</groupId>
      <artifactId>jcr</artifactId>
      <scope>compile</scope>
    </dependency>
    <dependency>
      <groupId>org.apache.jackrabbit</groupId>
      <artifactId>jackrabbit-webapp</artifactId>
      <version>2.0-SNAPSHOT</version>
      <type>war</type>
    </dependency>
    <dependency>
      <groupId>org.apache.jackrabbit</groupId>
      <artifactId>jackrabbit-webapp</artifactId>
      <version>2.0-SNAPSHOT</version>
      <type>jar</type>
    </dependency>
    <dependency>
      <groupId>org.mortbay.jetty</groupId>
      <artifactId>jetty</artifactId>
    </dependency>
    <dependency>
      <groupId>org.mortbay.jetty</groupId>
      <artifactId>jsp-2.1</artifactId>
    </dependency>
    <!--
      JCR-1882: Explicitly declare versions of transitive Jetty dependencies
      to avoid problems with the ${project.version} setting that Jetty uses.
    -->
    <dependency>
      <groupId>org.mortbay.jetty</groupId>
      <artifactId>jetty-util</artifactId>
    </dependency>
    <dependency>
      <groupId>org.mortbay.jetty</groupId>
      <artifactId>servlet-api-2.5</artifactId>
    </dependency>
    <dependency>
      <groupId>org.mortbay.jetty</groupId>
      <artifactId>jsp-api-2.1</artifactId>
    </dependency>
    <dependency>
      <groupId>commons-cli</groupId>
      <artifactId>commons-cli</artifactId>
      <version>1.1</version>
    </dependency>
  </dependencies>

</project>
=======
<?xml version="1.0" encoding="UTF-8"?>

<!--
   Licensed to the Apache Software Foundation (ASF) under one or more
   contributor license agreements.  See the NOTICE file distributed with
   this work for additional information regarding copyright ownership.
   The ASF licenses this file to You under the Apache License, Version 2.0
   (the "License"); you may not use this file except in compliance with
   the License.  You may obtain a copy of the License at

       http://www.apache.org/licenses/LICENSE-2.0

   Unless required by applicable law or agreed to in writing, software
   distributed under the License is distributed on an "AS IS" BASIS,
   WITHOUT WARRANTIES OR CONDITIONS OF ANY KIND, either express or implied.
   See the License for the specific language governing permissions and
   limitations under the License.
  -->

<project xmlns="http://maven.apache.org/POM/4.0.0" xmlns:xsi="http://www.w3.org/2001/XMLSchema-instance" xsi:schemaLocation="http://maven.apache.org/POM/4.0.0 http://maven.apache.org/maven-v4_0_0.xsd">
  <modelVersion>4.0.0</modelVersion>

<!-- ====================================================================== -->
<!-- P R O J E C T  D E S C R I P T I O N                                   -->
<!-- ====================================================================== -->
  <parent>
    <groupId>org.apache.jackrabbit</groupId>
    <artifactId>jackrabbit-parent</artifactId>
    <version>1.6.0</version>
    <relativePath>../jackrabbit-parent/pom.xml</relativePath>
  </parent>
  <artifactId>jackrabbit-standalone</artifactId>
  <name>Jackrabbit Standalone</name>
  <description>Runnable jar packaging of Apache Jackrabbit</description>

  <build>
    <plugins>
      <plugin>
        <artifactId>maven-jar-plugin</artifactId>
        <configuration>
          <archive>
            <manifest>
              <mainClass>org.apache.jackrabbit.standalone.Main</mainClass>
            </manifest>
          </archive>
        </configuration>
      </plugin>
      <plugin>
        <artifactId>maven-dependency-plugin</artifactId>
        <executions>
          <execution>
            <id>unpack-dependencies</id>
            <phase>process-resources</phase>
            <goals>
              <goal>unpack-dependencies</goal>
            </goals>
            <configuration>
              <outputDirectory>${project.build.directory}/classes</outputDirectory>
              <excludes>
                LICENSE*, NOTICE*, META-INF/LICENSE*, META-INF/NOTICE*,
                license, license/**/*, test, test/**/*,
                WEB-INF/web.xml, WEB-INF/log4j.*,
                WEB-INF/lib, WEB-INF/lib/**/*,
                WEB-INF/classes, WEB-INF/classes/**/*
              </excludes>
            </configuration>
          </execution>
        </executions>
      </plugin>
    </plugins>
  </build>

  <dependencies>
    <dependency>
      <groupId>javax.jcr</groupId>
      <artifactId>jcr</artifactId>
      <version>1.0</version>
      <scope>compile</scope>
    </dependency>
    <dependency>
      <groupId>org.apache.jackrabbit</groupId>
      <artifactId>jackrabbit-webapp</artifactId>
      <version>1.6.0</version>
      <type>war</type>
    </dependency>
    <dependency>
      <groupId>org.apache.jackrabbit</groupId>
      <artifactId>jackrabbit-webapp</artifactId>
      <version>1.6.0</version>
      <type>jar</type>
    </dependency>
    <dependency>
      <groupId>org.mortbay.jetty</groupId>
      <artifactId>jetty</artifactId>
    </dependency>
    <dependency>
      <groupId>org.mortbay.jetty</groupId>
      <artifactId>jsp-2.1</artifactId>
    </dependency>
    <!--
      JCR-1882: Explicitly declare versions of transitive Jetty dependencies
      to avoid problems with the ${project.version} setting that Jetty uses.
    -->
    <dependency>
      <groupId>org.mortbay.jetty</groupId>
      <artifactId>jetty-util</artifactId>
    </dependency>
    <dependency>
      <groupId>org.mortbay.jetty</groupId>
      <artifactId>servlet-api-2.5</artifactId>
    </dependency>
    <dependency>
      <groupId>org.mortbay.jetty</groupId>
      <artifactId>jsp-api-2.1</artifactId>
    </dependency>
    <dependency>
      <groupId>commons-cli</groupId>
      <artifactId>commons-cli</artifactId>
      <version>1.1</version>
    </dependency>
  </dependencies>

</project>
>>>>>>> cdc4c72d
<|MERGE_RESOLUTION|>--- conflicted
+++ resolved
@@ -1,121 +1,3 @@
-<<<<<<< HEAD
-<?xml version="1.0" encoding="UTF-8"?>
-
-<!--
-   Licensed to the Apache Software Foundation (ASF) under one or more
-   contributor license agreements.  See the NOTICE file distributed with
-   this work for additional information regarding copyright ownership.
-   The ASF licenses this file to You under the Apache License, Version 2.0
-   (the "License"); you may not use this file except in compliance with
-   the License.  You may obtain a copy of the License at
-
-       http://www.apache.org/licenses/LICENSE-2.0
-
-   Unless required by applicable law or agreed to in writing, software
-   distributed under the License is distributed on an "AS IS" BASIS,
-   WITHOUT WARRANTIES OR CONDITIONS OF ANY KIND, either express or implied.
-   See the License for the specific language governing permissions and
-   limitations under the License.
-  -->
-
-<project xmlns="http://maven.apache.org/POM/4.0.0"
-         xmlns:xsi="http://www.w3.org/2001/XMLSchema-instance"
-         xsi:schemaLocation="http://maven.apache.org/POM/4.0.0
-                             http://maven.apache.org/maven-v4_0_0.xsd">
-  <modelVersion>4.0.0</modelVersion>
-
-<!-- ====================================================================== -->
-<!-- P R O J E C T  D E S C R I P T I O N                                   -->
-<!-- ====================================================================== -->
-  <parent>
-    <groupId>org.apache.jackrabbit</groupId>
-    <artifactId>jackrabbit-parent</artifactId>
-    <version>2.0-SNAPSHOT</version>
-    <relativePath>../jackrabbit-parent/pom.xml</relativePath>
-  </parent>
-  <artifactId>jackrabbit-standalone</artifactId>
-  <packaging>bundle</packaging>
-  <name>Jackrabbit Standalone</name>
-  <description>Runnable jar packaging of Apache Jackrabbit</description>
-
-  <build>
-    <plugins>
-      <plugin>
-        <groupId>org.apache.felix</groupId>
-        <artifactId>maven-bundle-plugin</artifactId>
-        <extensions>true</extensions>
-        <configuration>
-          <instructions>
-            <Export-Package>
-              org.apache.jackrabbit.standalone
-            </Export-Package>
-            <Embed-Dependency>
-              *;inline=
-              *.txt|*.html|*.jsp|*.xml|*.jar|*.properties|
-              remoting/**|bootstrap/**|javax/**|repackage/**|images/**|
-              com/**|Resources/**|css/**|schema*/**|EDU/**|error/**|org/**|
-              META-INF/*.tld|META-INF/maven/**|META-INF/services/**|
-              WEB-INF/config.xml|WEB-INF/*.properties|WEB-INF/templates/**
-            </Embed-Dependency>
-            <Embed-Transitive>true</Embed-Transitive>
-            <Main-Class>org.apache.jackrabbit.standalone.Main</Main-Class>
-          </instructions>
-        </configuration>
-      </plugin>
-    </plugins>
-  </build>
-
-  <dependencies>
-    <dependency>
-      <groupId>javax.jcr</groupId>
-      <artifactId>jcr</artifactId>
-      <scope>compile</scope>
-    </dependency>
-    <dependency>
-      <groupId>org.apache.jackrabbit</groupId>
-      <artifactId>jackrabbit-webapp</artifactId>
-      <version>2.0-SNAPSHOT</version>
-      <type>war</type>
-    </dependency>
-    <dependency>
-      <groupId>org.apache.jackrabbit</groupId>
-      <artifactId>jackrabbit-webapp</artifactId>
-      <version>2.0-SNAPSHOT</version>
-      <type>jar</type>
-    </dependency>
-    <dependency>
-      <groupId>org.mortbay.jetty</groupId>
-      <artifactId>jetty</artifactId>
-    </dependency>
-    <dependency>
-      <groupId>org.mortbay.jetty</groupId>
-      <artifactId>jsp-2.1</artifactId>
-    </dependency>
-    <!--
-      JCR-1882: Explicitly declare versions of transitive Jetty dependencies
-      to avoid problems with the ${project.version} setting that Jetty uses.
-    -->
-    <dependency>
-      <groupId>org.mortbay.jetty</groupId>
-      <artifactId>jetty-util</artifactId>
-    </dependency>
-    <dependency>
-      <groupId>org.mortbay.jetty</groupId>
-      <artifactId>servlet-api-2.5</artifactId>
-    </dependency>
-    <dependency>
-      <groupId>org.mortbay.jetty</groupId>
-      <artifactId>jsp-api-2.1</artifactId>
-    </dependency>
-    <dependency>
-      <groupId>commons-cli</groupId>
-      <artifactId>commons-cli</artifactId>
-      <version>1.1</version>
-    </dependency>
-  </dependencies>
-
-</project>
-=======
 <?xml version="1.0" encoding="UTF-8"?>
 
 <!--
@@ -238,5 +120,4 @@
     </dependency>
   </dependencies>
 
-</project>
->>>>>>> cdc4c72d
+</project>