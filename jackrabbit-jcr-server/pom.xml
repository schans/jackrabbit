<?xml version="1.0" encoding="UTF-8"?>

<!--
   Licensed to the Apache Software Foundation (ASF) under one or more
   contributor license agreements.  See the NOTICE file distributed with
   this work for additional information regarding copyright ownership.
   The ASF licenses this file to You under the Apache License, Version 2.0
   (the "License"); you may not use this file except in compliance with
   the License.  You may obtain a copy of the License at

       http://www.apache.org/licenses/LICENSE-2.0

   Unless required by applicable law or agreed to in writing, software
   distributed under the License is distributed on an "AS IS" BASIS,
   WITHOUT WARRANTIES OR CONDITIONS OF ANY KIND, either express or implied.
   See the License for the specific language governing permissions and
   limitations under the License.
  -->

<project xmlns="http://maven.apache.org/POM/4.0.0" xmlns:xsi="http://www.w3.org/2001/XMLSchema-instance" xsi:schemaLocation="http://maven.apache.org/POM/4.0.0 http://maven.apache.org/maven-v4_0_0.xsd">
  <modelVersion>4.0.0</modelVersion>

<!-- ====================================================================== -->
<!-- P R O J E C T  D E S C R I P T I O N                                   -->
<!-- ====================================================================== -->
  <parent>
    <groupId>org.apache.jackrabbit</groupId>
    <artifactId>jackrabbit-parent</artifactId>
<<<<<<< HEAD
    <version>2.0-SNAPSHOT</version>
=======
    <version>1.6.0</version>
>>>>>>> cdc4c72d
    <relativePath>../jackrabbit-parent/pom.xml</relativePath>
  </parent>
  <artifactId>jackrabbit-jcr-server</artifactId>
  <name>Jackrabbit JCR Server</name>
  <description>WebDAV server implementations for JCR</description>

  <build>
    <plugins>
      <plugin>
        <artifactId>maven-surefire-plugin</artifactId>
        <configuration>
          <includes>
            <include>**/*Test.java</include>
          </includes>
          <forkMode>once</forkMode>
          <argLine>-Xmx128m -enableassertions</argLine>
        </configuration>
      </plugin>
    </plugins>
  </build>

  <dependencies>
    <dependency>
      <groupId>javax.jcr</groupId>
      <artifactId>jcr</artifactId>
    </dependency>
    <dependency>
<<<<<<< HEAD
      <groupId>org.apache.jackrabbit</groupId>
      <artifactId>jackrabbit-jcr-commons</artifactId>
      <version>2.0-SNAPSHOT</version>
=======
      <!-- temporarily added dependency, needed as long as JCR2 interfaces are contained in jackrabbit-api -->
      <groupId>org.apache.jackrabbit</groupId>
      <artifactId>jackrabbit-api</artifactId>
      <version>1.6.0</version>
    </dependency>
    <dependency>
      <groupId>org.apache.jackrabbit</groupId>
      <artifactId>jackrabbit-jcr-commons</artifactId>
      <version>1.6.0</version>
>>>>>>> cdc4c72d
    </dependency>
    <dependency>
      <groupId>org.apache.jackrabbit</groupId>
      <artifactId>jackrabbit-webdav</artifactId>
<<<<<<< HEAD
      <version>2.0-SNAPSHOT</version>
=======
      <version>1.6.0</version>
>>>>>>> cdc4c72d
    </dependency>
    <dependency>
      <groupId>org.slf4j</groupId>
      <artifactId>slf4j-api</artifactId>
    </dependency>
    <dependency>
      <groupId>xerces</groupId>
      <artifactId>xercesImpl</artifactId>
    </dependency>
    <dependency>
      <groupId>javax.servlet</groupId>
      <artifactId>servlet-api</artifactId>
      <scope>provided</scope>
    </dependency>
    <dependency>
      <groupId>commons-fileupload</groupId>
      <artifactId>commons-fileupload</artifactId>
    </dependency>
    <dependency>
      <groupId>junit</groupId>
      <artifactId>junit</artifactId>
      <scope>test</scope>
    </dependency>
    <dependency>
      <groupId>org.slf4j</groupId>
      <artifactId>slf4j-log4j12</artifactId>
      <scope>test</scope>
    </dependency>
  </dependencies>

</project><|MERGE_RESOLUTION|>--- conflicted
+++ resolved
@@ -26,11 +26,7 @@
   <parent>
     <groupId>org.apache.jackrabbit</groupId>
     <artifactId>jackrabbit-parent</artifactId>
-<<<<<<< HEAD
-    <version>2.0-SNAPSHOT</version>
-=======
     <version>1.6.0</version>
->>>>>>> cdc4c72d
     <relativePath>../jackrabbit-parent/pom.xml</relativePath>
   </parent>
   <artifactId>jackrabbit-jcr-server</artifactId>
@@ -58,11 +54,6 @@
       <artifactId>jcr</artifactId>
     </dependency>
     <dependency>
-<<<<<<< HEAD
-      <groupId>org.apache.jackrabbit</groupId>
-      <artifactId>jackrabbit-jcr-commons</artifactId>
-      <version>2.0-SNAPSHOT</version>
-=======
       <!-- temporarily added dependency, needed as long as JCR2 interfaces are contained in jackrabbit-api -->
       <groupId>org.apache.jackrabbit</groupId>
       <artifactId>jackrabbit-api</artifactId>
@@ -72,16 +63,11 @@
       <groupId>org.apache.jackrabbit</groupId>
       <artifactId>jackrabbit-jcr-commons</artifactId>
       <version>1.6.0</version>
->>>>>>> cdc4c72d
     </dependency>
     <dependency>
       <groupId>org.apache.jackrabbit</groupId>
       <artifactId>jackrabbit-webdav</artifactId>
-<<<<<<< HEAD
-      <version>2.0-SNAPSHOT</version>
-=======
       <version>1.6.0</version>
->>>>>>> cdc4c72d
     </dependency>
     <dependency>
       <groupId>org.slf4j</groupId>
