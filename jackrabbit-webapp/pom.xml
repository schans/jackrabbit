--- conflicted
+++ resolved
@@ -26,11 +26,7 @@
   <parent>
     <groupId>org.apache.jackrabbit</groupId>
     <artifactId>jackrabbit-parent</artifactId>
-<<<<<<< HEAD
-    <version>2.0-SNAPSHOT</version>
-=======
     <version>1.6.0</version>
->>>>>>> cdc4c72d
     <relativePath>../jackrabbit-parent/pom.xml</relativePath>
   </parent>
   <artifactId>jackrabbit-webapp</artifactId>
@@ -46,11 +42,7 @@
     <dependency>
       <groupId>org.apache.jackrabbit</groupId>
       <artifactId>jackrabbit-core</artifactId>
-<<<<<<< HEAD
-      <version>2.0-SNAPSHOT</version>
-=======
       <version>1.6.0</version>
->>>>>>> cdc4c72d
       <exclusions>
         <exclusion>
           <groupId>commons-logging</groupId>
@@ -61,11 +53,7 @@
     <dependency>
       <groupId>org.apache.jackrabbit</groupId>
       <artifactId>jackrabbit-jcr-server</artifactId>
-<<<<<<< HEAD
-      <version>2.0-SNAPSHOT</version>
-=======
       <version>1.6.0</version>
->>>>>>> cdc4c72d
       <exclusions>
         <!-- JCR-683: The commons-httpclient dependency from            -->
         <!-- jackrabbit-webapp depends on commons-logging. Since this   -->
