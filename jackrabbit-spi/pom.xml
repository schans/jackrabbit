<?xml version="1.0" encoding="UTF-8"?>

<!--
   Licensed to the Apache Software Foundation (ASF) under one or more
   contributor license agreements.  See the NOTICE file distributed with
   this work for additional information regarding copyright ownership.
   The ASF licenses this file to You under the Apache License, Version 2.0
   (the "License"); you may not use this file except in compliance with
   the License.  You may obtain a copy of the License at

       http://www.apache.org/licenses/LICENSE-2.0

   Unless required by applicable law or agreed to in writing, software
   distributed under the License is distributed on an "AS IS" BASIS,
   WITHOUT WARRANTIES OR CONDITIONS OF ANY KIND, either express or implied.
   See the License for the specific language governing permissions and
   limitations under the License.
  -->

<project xmlns="http://maven.apache.org/POM/4.0.0" xmlns:xsi="http://www.w3.org/2001/XMLSchema-instance" xsi:schemaLocation="http://maven.apache.org/POM/4.0.0 http://maven.apache.org/maven-v4_0_0.xsd">
  <modelVersion>4.0.0</modelVersion>

<!-- ====================================================================== -->
<!-- P R O J E C T  D E S C R I P T I O N                                   -->
<!-- ====================================================================== -->
  <parent>
    <groupId>org.apache.jackrabbit</groupId>
    <artifactId>jackrabbit-parent</artifactId>
<<<<<<< HEAD
    <version>2.2-SNAPSHOT</version>
=======
    <version>2.1.0</version>
>>>>>>> 44214840
    <relativePath>../jackrabbit-parent/pom.xml</relativePath>
  </parent>
  <artifactId>jackrabbit-spi</artifactId>
  <name>Jackrabbit SPI</name>
  <packaging>bundle</packaging>

  <build>
    <plugins>
        <plugin>
          <groupId>org.apache.felix</groupId>
          <artifactId>maven-bundle-plugin</artifactId>
          <extensions>true</extensions>
          <configuration>
            <instructions>
              <Export-Package>
                org.apache.jackrabbit.spi;version=${project.version}
              </Export-Package>
            </instructions>
          </configuration>
        </plugin>
      <plugin>
        <artifactId>maven-assembly-plugin</artifactId>
        <executions>
          <execution>
            <phase>package</phase>
            <goals>
              <goal>single</goal>
            </goals>
            <configuration>
              <descriptors>
                <descriptor>assembly.xml</descriptor>
              </descriptors>
            </configuration>
          </execution>
        </executions>
      </plugin>
      <plugin>
        <artifactId>maven-surefire-plugin</artifactId>
        <configuration>
           <skip>true</skip>
         </configuration>
      </plugin>
    </plugins>
  </build>
  
  <dependencies>
    <dependency>
      <groupId>javax.jcr</groupId>
      <artifactId>jcr</artifactId>
    </dependency>
    <dependency>
      <groupId>junit</groupId>
      <artifactId>junit</artifactId>
      <scope>test</scope>
    </dependency>
    <dependency>
      <groupId>org.slf4j</groupId>
      <artifactId>slf4j-api</artifactId>
      <scope>test</scope>
    </dependency>
  </dependencies>

</project><|MERGE_RESOLUTION|>--- conflicted
+++ resolved
@@ -26,11 +26,7 @@
   <parent>
     <groupId>org.apache.jackrabbit</groupId>
     <artifactId>jackrabbit-parent</artifactId>
-<<<<<<< HEAD
-    <version>2.2-SNAPSHOT</version>
-=======
     <version>2.1.0</version>
->>>>>>> 44214840
     <relativePath>../jackrabbit-parent/pom.xml</relativePath>
   </parent>
   <artifactId>jackrabbit-spi</artifactId>
@@ -81,14 +77,14 @@
       <groupId>javax.jcr</groupId>
       <artifactId>jcr</artifactId>
     </dependency>
-    <dependency>
+        <dependency>
       <groupId>junit</groupId>
       <artifactId>junit</artifactId>
       <scope>test</scope>
     </dependency>
     <dependency>
       <groupId>org.slf4j</groupId>
-      <artifactId>slf4j-api</artifactId>
+      <artifactId>slf4j-log4j12</artifactId>
       <scope>test</scope>
     </dependency>
   </dependencies>
