--- conflicted
+++ resolved
@@ -26,11 +26,7 @@
   <parent>
     <groupId>org.apache.jackrabbit</groupId>
     <artifactId>jackrabbit-parent</artifactId>
-<<<<<<< HEAD
-    <version>2.2-SNAPSHOT</version>
-=======
     <version>2.1.0</version>
->>>>>>> 44214840
     <relativePath>../jackrabbit-parent/pom.xml</relativePath>
   </parent>
   <artifactId>jackrabbit-jca</artifactId>
@@ -112,19 +108,15 @@
     <dependency>
       <groupId>org.apache.jackrabbit</groupId>
       <artifactId>jackrabbit-core</artifactId>
-<<<<<<< HEAD
-      <version>2.2-SNAPSHOT</version>
-=======
       <version>2.1.0</version>
->>>>>>> 44214840
     </dependency>
     <dependency>
       <groupId>org.slf4j</groupId>
       <artifactId>jcl-over-slf4j</artifactId>
     </dependency>
     <dependency>
-      <groupId>ch.qos.logback</groupId>
-      <artifactId>logback-classic</artifactId>
+      <groupId>org.slf4j</groupId>
+      <artifactId>slf4j-log4j12</artifactId>
     </dependency>
     <dependency>
       <groupId>junit</groupId>
