<?xml version="1.0" encoding="UTF-8"?>

<!--
   Licensed to the Apache Software Foundation (ASF) under one or more
   contributor license agreements.  See the NOTICE file distributed with
   this work for additional information regarding copyright ownership.
   The ASF licenses this file to You under the Apache License, Version 2.0
   (the "License"); you may not use this file except in compliance with
   the License.  You may obtain a copy of the License at

       http://www.apache.org/licenses/LICENSE-2.0

   Unless required by applicable law or agreed to in writing, software
   distributed under the License is distributed on an "AS IS" BASIS,
   WITHOUT WARRANTIES OR CONDITIONS OF ANY KIND, either express or implied.
   See the License for the specific language governing permissions and
   limitations under the License.
  -->

<project xmlns="http://maven.apache.org/POM/4.0.0" xmlns:xsi="http://www.w3.org/2001/XMLSchema-instance" xsi:schemaLocation="http://maven.apache.org/POM/4.0.0 http://maven.apache.org/maven-v4_0_0.xsd">
  <modelVersion>4.0.0</modelVersion>

<!-- ====================================================================== -->
<!-- P R O J E C T  D E S C R I P T I O N                                   -->
<!-- ====================================================================== -->
  <parent>
    <groupId>org.apache.jackrabbit</groupId>
    <artifactId>jackrabbit-parent</artifactId>
<<<<<<< HEAD
    <version>2.0-SNAPSHOT</version>
=======
    <version>1.6.0</version>
>>>>>>> cdc4c72d
    <relativePath>../jackrabbit-parent/pom.xml</relativePath>
  </parent>
  <artifactId>jackrabbit-jcr2spi</artifactId>
  <name>Jackrabbit JCR to SPI</name>

  <build>
    <plugins>
      <plugin>
        <artifactId>maven-assembly-plugin</artifactId>
        <executions>
          <execution>
            <phase>package</phase>
            <goals>
              <goal>single</goal>
            </goals>
            <configuration>
              <descriptors>
                <descriptor>assembly.xml</descriptor>
              </descriptors>
            </configuration>
          </execution>
        </executions>
      </plugin>
      <plugin>
        <artifactId>maven-surefire-plugin</artifactId>
        <configuration>
           <skip>true</skip>
         </configuration>
      </plugin>
    </plugins>
  </build>

  <dependencies>
    <dependency>
      <groupId>javax.jcr</groupId>
      <artifactId>jcr</artifactId>
    </dependency>
    <dependency>
      <groupId>org.apache.jackrabbit</groupId>
      <artifactId>jackrabbit-spi</artifactId>
<<<<<<< HEAD
      <version>2.0-SNAPSHOT</version>
=======
      <version>1.6.0</version>
>>>>>>> cdc4c72d
    </dependency>
    <dependency>
      <groupId>org.apache.jackrabbit</groupId>
      <artifactId>jackrabbit-spi-commons</artifactId>
<<<<<<< HEAD
      <version>2.0-SNAPSHOT</version>
=======
      <version>1.6.0</version>
>>>>>>> cdc4c72d
    </dependency>
    <dependency>
      <groupId>org.apache.jackrabbit</groupId>
      <artifactId>jackrabbit-jcr-commons</artifactId>
<<<<<<< HEAD
      <version>2.0-SNAPSHOT</version>
=======
      <version>1.6.0</version>
>>>>>>> cdc4c72d
    </dependency>
    <!-- tmp dependency to jackrabbit-api until jsr 283 is released -->
    <dependency>
      <groupId>org.apache.jackrabbit</groupId>
      <artifactId>jackrabbit-api</artifactId>
<<<<<<< HEAD
      <version>2.0-SNAPSHOT</version>
=======
      <version>1.6.0</version>
>>>>>>> cdc4c72d
    </dependency>
    <!-- end of tmp dependency -->
    <dependency>
      <groupId>org.slf4j</groupId>
      <artifactId>slf4j-api</artifactId>
     </dependency>
    <dependency>
      <groupId>commons-collections</groupId>
      <artifactId>commons-collections</artifactId>
    </dependency>
    <dependency>
      <groupId>concurrent</groupId>
      <artifactId>concurrent</artifactId>
    </dependency>
    <dependency>
      <groupId>junit</groupId>
      <artifactId>junit</artifactId>
      <scope>test</scope>
    </dependency>
    <dependency>
      <groupId>org.apache.jackrabbit</groupId>
      <artifactId>jackrabbit-jcr-tests</artifactId>
<<<<<<< HEAD
      <version>2.0-SNAPSHOT</version>
=======
      <version>1.6.0</version>
>>>>>>> cdc4c72d
      <scope>test</scope>
    </dependency>
    <dependency>
      <groupId>org.slf4j</groupId>
      <artifactId>slf4j-log4j12</artifactId>
      <scope>test</scope>
    </dependency>
  </dependencies>

</project><|MERGE_RESOLUTION|>--- conflicted
+++ resolved
@@ -26,11 +26,7 @@
   <parent>
     <groupId>org.apache.jackrabbit</groupId>
     <artifactId>jackrabbit-parent</artifactId>
-<<<<<<< HEAD
-    <version>2.0-SNAPSHOT</version>
-=======
     <version>1.6.0</version>
->>>>>>> cdc4c72d
     <relativePath>../jackrabbit-parent/pom.xml</relativePath>
   </parent>
   <artifactId>jackrabbit-jcr2spi</artifactId>
@@ -39,18 +35,14 @@
   <build>
     <plugins>
       <plugin>
-        <artifactId>maven-assembly-plugin</artifactId>
+        <groupId>org.apache.maven.plugins</groupId>
+        <artifactId>maven-jar-plugin</artifactId>
         <executions>
           <execution>
-            <phase>package</phase>
             <goals>
-              <goal>single</goal>
+              <goal>jar</goal>
+              <goal>test-jar</goal>
             </goals>
-            <configuration>
-              <descriptors>
-                <descriptor>assembly.xml</descriptor>
-              </descriptors>
-            </configuration>
           </execution>
         </executions>
       </plugin>
@@ -71,39 +63,23 @@
     <dependency>
       <groupId>org.apache.jackrabbit</groupId>
       <artifactId>jackrabbit-spi</artifactId>
-<<<<<<< HEAD
-      <version>2.0-SNAPSHOT</version>
-=======
       <version>1.6.0</version>
->>>>>>> cdc4c72d
     </dependency>
     <dependency>
       <groupId>org.apache.jackrabbit</groupId>
       <artifactId>jackrabbit-spi-commons</artifactId>
-<<<<<<< HEAD
-      <version>2.0-SNAPSHOT</version>
-=======
       <version>1.6.0</version>
->>>>>>> cdc4c72d
     </dependency>
     <dependency>
       <groupId>org.apache.jackrabbit</groupId>
       <artifactId>jackrabbit-jcr-commons</artifactId>
-<<<<<<< HEAD
-      <version>2.0-SNAPSHOT</version>
-=======
       <version>1.6.0</version>
->>>>>>> cdc4c72d
     </dependency>
     <!-- tmp dependency to jackrabbit-api until jsr 283 is released -->
     <dependency>
       <groupId>org.apache.jackrabbit</groupId>
       <artifactId>jackrabbit-api</artifactId>
-<<<<<<< HEAD
-      <version>2.0-SNAPSHOT</version>
-=======
       <version>1.6.0</version>
->>>>>>> cdc4c72d
     </dependency>
     <!-- end of tmp dependency -->
     <dependency>
@@ -126,11 +102,7 @@
     <dependency>
       <groupId>org.apache.jackrabbit</groupId>
       <artifactId>jackrabbit-jcr-tests</artifactId>
-<<<<<<< HEAD
-      <version>2.0-SNAPSHOT</version>
-=======
       <version>1.6.0</version>
->>>>>>> cdc4c72d
       <scope>test</scope>
     </dependency>
     <dependency>
